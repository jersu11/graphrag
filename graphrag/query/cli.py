# Copyright (c) 2024 Microsoft Corporation.
# Licensed under the MIT License

"""Command line interface for the query module."""

import os
from pathlib import Path
from typing import cast

import pandas as pd

from graphrag.config import (
    GraphRagConfig,
    create_graphrag_config,
)
from graphrag.index.progress import PrintProgressReporter

from . import api

reporter = PrintProgressReporter("")


<<<<<<< HEAD
=======
def __get_embedding_description_store(
    entities: list[Entity],
    vector_store_type: str = VectorStoreType.LanceDB,
    config_args: dict | None = None,
):
    """Get the embedding description store."""
    if not config_args:
        config_args = {}

    collection_name = config_args.get(
        "query_collection_name", "entity_description_embeddings"
    )
    config_args.update({"collection_name": collection_name})
    description_embedding_store = VectorStoreFactory.get_vector_store(
        vector_store_type=vector_store_type, kwargs=config_args
    )

    description_embedding_store.connect(**config_args)

    if config_args.get("overwrite", True):
        # this step assumps the embeddings where originally stored in a file rather
        # than a vector database

        # dump embeddings from the entities list to the description_embedding_store
        store_entity_semantic_embeddings(
            entities=entities, vectorstore=description_embedding_store
        )
    else:
        # load description embeddings to an in-memory lancedb vectorstore
        # to connect to a remote db, specify url and port values.
        description_embedding_store = LanceDBVectorStore(
            collection_name=collection_name
        )
        description_embedding_store.connect(
            db_uri=config_args.get("db_uri", "./lancedb")
        )

        # load data from an existing table
        description_embedding_store.document_collection = (
            description_embedding_store.db_connection.open_table(
                description_embedding_store.collection_name
            )
        )

    return description_embedding_store


>>>>>>> bd326d26
def run_global_search(
    config_dir: str | None,
    data_dir: str | None,
    root_dir: str | None,
    community_level: int,
    response_type: str,
    query: str,
):
    """Perform a global search with a given query.

    Loads index files required for global search and calls the Query API.
    """
    data_dir, root_dir, config = _configure_paths_and_settings(
        data_dir, root_dir, config_dir
    )
    data_path = Path(data_dir)

    final_nodes: pd.DataFrame = pd.read_parquet(
        data_path / "create_final_nodes.parquet"
    )
    final_entities: pd.DataFrame = pd.read_parquet(
        data_path / "create_final_entities.parquet"
    )
    final_community_reports: pd.DataFrame = pd.read_parquet(
        data_path / "create_final_community_reports.parquet"
    )

    return api.global_search(
        config=config,
        final_nodes=final_nodes,
        final_entities=final_entities,
        final_community_reports=final_community_reports,
        community_level=community_level,
        response_type=response_type,
        query=query,
    )


def run_local_search(
    config_dir: str | None,
    data_dir: str | None,
    root_dir: str | None,
    community_level: int,
    response_type: str,
    query: str,
):
    """Perform a local search with a given query.

    Loads index files required for local search and calls the Query API.
    """
    data_dir, root_dir, config = _configure_paths_and_settings(
        data_dir, root_dir, config_dir
    )
    data_path = Path(data_dir)

    final_nodes = pd.read_parquet(data_path / "create_final_nodes.parquet")
    final_community_reports = pd.read_parquet(
        data_path / "create_final_community_reports.parquet"
    )
    final_text_units = pd.read_parquet(data_path / "create_final_text_units.parquet")
    final_relationships = pd.read_parquet(
        data_path / "create_final_relationships.parquet"
    )
    final_entities = pd.read_parquet(data_path / "create_final_entities.parquet")
    final_covariates_path = data_path / "create_final_covariates.parquet"
    final_covariates = (
        pd.read_parquet(final_covariates_path)
        if final_covariates_path.exists()
        else None
    )

    # call the Query API
    return api.local_search(
        config=config,
        final_nodes=final_nodes,
        final_entities=final_entities,
        final_community_reports=final_community_reports,
        final_text_units=final_text_units,
        final_relationships=final_relationships,
        final_covariates=final_covariates,
        community_level=community_level,
        response_type=response_type,
        query=query,
    )


def _configure_paths_and_settings(
    data_dir: str | None,
    root_dir: str | None,
    config_dir: str | None,
) -> tuple[str, str | None, GraphRagConfig]:
    if data_dir is None and root_dir is None:
        msg = "Either data_dir or root_dir must be provided."
        raise ValueError(msg)
    if data_dir is None:
        data_dir = _infer_data_dir(cast(str, root_dir))
    config = _create_graphrag_config(root_dir, config_dir)
    return data_dir, root_dir, config


def _infer_data_dir(root: str) -> str:
    output = Path(root) / "output"
    # use the latest data-run folder
    if output.exists():
        folders = sorted(output.iterdir(), key=os.path.getmtime, reverse=True)
        if len(folders) > 0:
            folder = folders[0]
            return str((folder / "artifacts").absolute())
    msg = f"Could not infer data directory from root={root}"
    raise ValueError(msg)


def _create_graphrag_config(
    root: str | None,
    config_dir: str | None,
) -> GraphRagConfig:
    """Create a GraphRag configuration."""
    return _read_config_parameters(root or "./", config_dir)


def _read_config_parameters(root: str, config: str | None):
    _root = Path(root)
    settings_yaml = (
        Path(config)
        if config and Path(config).suffix in [".yaml", ".yml"]
        else _root / "settings.yaml"
    )
    if not settings_yaml.exists():
        settings_yaml = _root / "settings.yml"

    if settings_yaml.exists():
        reporter.info(f"Reading settings from {settings_yaml}")
        with settings_yaml.open(
            "rb",
        ) as file:
            import yaml

            data = yaml.safe_load(file.read().decode(encoding="utf-8", errors="strict"))
            return create_graphrag_config(data, root)

    settings_json = (
        Path(config)
        if config and Path(config).suffix == ".json"
        else _root / "settings.json"
    )
    if settings_json.exists():
        reporter.info(f"Reading settings from {settings_json}")
        with settings_json.open("rb") as file:
            import json

            data = json.loads(file.read().decode(encoding="utf-8", errors="strict"))
            return create_graphrag_config(data, root)

    reporter.info("Reading settings from environment variables")
    return create_graphrag_config(root_dir=root)<|MERGE_RESOLUTION|>--- conflicted
+++ resolved
@@ -20,8 +20,6 @@
 reporter = PrintProgressReporter("")
 
 
-<<<<<<< HEAD
-=======
 def __get_embedding_description_store(
     entities: list[Entity],
     vector_store_type: str = VectorStoreType.LanceDB,
@@ -69,7 +67,6 @@
     return description_embedding_store
 
 
->>>>>>> bd326d26
 def run_global_search(
     config_dir: str | None,
     data_dir: str | None,
