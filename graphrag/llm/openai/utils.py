--- conflicted
+++ resolved
@@ -131,17 +131,6 @@
     try:
         result = json.loads(input)
     except json.JSONDecodeError:
-<<<<<<< HEAD
-        # If parsing fails, try to parse it as a JSON object
-        clean_json_str = clean_up_json(input)
-        result = json.loads(clean_json_str)
-
-        if result is None:
-            log.exception("error loading json, json=%s", input)
-            raise
-        else:
-            return result
-=======
         # Fixup potentially malformed json string using json_repair.
         input = str(repair_json(json_str=input, return_objects=False))
 
@@ -156,7 +145,6 @@
                 log.exception("not expected dict type. type=%s:", type(result))
                 return input, {}
             return input, result
->>>>>>> 53268406
     else:
         return input, result
 
